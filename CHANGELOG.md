--- conflicted
+++ resolved
@@ -2,9 +2,6 @@
 
 <!-- version list -->
 
-<<<<<<< HEAD
-## v1.0.5 (2025-10-23)
-=======
 ## v9.4.0 (2025-11-18)
 
 ### Bug Fixes
@@ -104,16 +101,11 @@
 
 - Replaced deprecated Codex web search configuration
   ([`2ec64ba`](https://github.com/BeehiveInnovations/zen-mcp-server/commit/2ec64ba7489acc586846b25eedf94a4f05d5bd2d))
->>>>>>> c4461a46
-
-### Chores
-
-- Sync version to config.py [skip ci]
-<<<<<<< HEAD
-  ([`8fa95bb`](https://github.com/Martinfeng/zen-mcp-server/commit/8fa95bbf6072053354af94969ecc1849e7190354))
-=======
+
+### Chores
+
+- Sync version to config.py [skip ci]
   ([`4d3d177`](https://github.com/BeehiveInnovations/zen-mcp-server/commit/4d3d177d91370097ca7ac4f922fa3a8b69ce3250))
->>>>>>> c4461a46
 
 
 ## v9.1.3 (2025-10-22)
