--- conflicted
+++ resolved
@@ -2,14 +2,14 @@
 
 <!-- version list -->
 
-<<<<<<< HEAD
 ## v9.4.1 (2025-11-21)
 
 ### Bug Fixes
 
 - Regression https://github.com/BeehiveInnovations/zen-mcp-server/issues/338
   ([`aceddb6`](https://github.com/BeehiveInnovations/zen-mcp-server/commit/aceddb655fc36918108b3da1f926bdd4e94875a2))
-=======
+
+
 ## v1.3.0 (2025-11-21)
 
 ### Chores
@@ -35,7 +35,6 @@
 
 
 ## v1.2.0 (2025-11-20)
->>>>>>> f3b9ece2
 
 ### Chores
 
