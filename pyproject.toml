# Modified by Martin (Feng) on 2025-10-21. See NOTICE for details.
[project]
<<<<<<< HEAD
name = "martin-mcp-server"
version = "1.0.3"
=======
name = "zen-mcp-server"
version = "9.1.3"
>>>>>>> 4d3d177d
description = "AI-powered MCP server with multiple model providers"
requires-python = ">=3.9"
dependencies = [
    "mcp>=1.0.0",
    "google-genai>=1.19.0",
    "openai>=1.55.2",
    "pydantic>=2.0.0",
    "python-dotenv>=1.0.0",
]

[tool.setuptools.packages.find]
include = ["tools*", "providers*", "systemprompts*", "utils*", "conf*", "clink*"]

[tool.setuptools]
py-modules = ["server", "config", "martin_patches"]

[tool.setuptools.package-data]
"*" = ["conf/*.json"]

[tool.setuptools.data-files]
"conf" = [
    "conf/custom_models.json",
    "conf/openrouter_models.json",
    "conf/azure_models.json",
    "conf/openai_models.json",
    "conf/gemini_models.json",
    "conf/xai_models.json",
    "conf/dial_models.json",
]

[project.scripts]
martin-mcp-server = "server:run"

[tool.black]
line-length = 120
target-version = ['py39', 'py310', 'py311', 'py312', 'py313']
include = '\.pyi?$'
extend-exclude = '''
/(
  # directories
  \.eggs
  | \.git
  | \.hg
  | \.mypy_cache
  | \.tox
  | \.venv
  | \.zen_venv
  | \.martin_venv
  | venv
  | _build
  | buck-out
  | build
  | dist
)/
'''

[tool.isort]
profile = "black"
multi_line_output = 3
include_trailing_comma = true
force_grid_wrap = 0
use_parentheses = true
ensure_newline_before_comments = true
line_length = 120
skip_glob = ["venv/*", ".venv/*", ".zen_venv/*", ".martin_venv/*"]

[tool.ruff]
target-version = "py39"
line-length = 120

[tool.ruff.lint]
select = [
    "E",  # pycodestyle errors
    "W",  # pycodestyle warnings
    "F",  # pyflakes
    "I",  # isort
    "B",  # flake8-bugbear
    "C4", # flake8-comprehensions
    "UP", # pyupgrade
]
ignore = [
    "E501",  # line too long, handled by black
    "B008",  # do not perform function calls in argument defaults
    "C901",  # too complex
    "B904",  # exception handling with raise from
]

[tool.ruff.lint.per-file-ignores]
"__init__.py" = ["F401"]
"tests/*" = ["B011"]
"tests/conftest.py" = ["E402"]  # Module level imports not at top of file - needed for test setup

[tool.semantic_release]
version_toml = ["pyproject.toml:project.version"]
branch = "main"
version_source = "tag"
version_pattern = "v(?P<major>\\d+)\\.(?P<minor>\\d+)\\.(?P<patch>\\d+)"
major_on_zero = false
build_command = "python -m pip install --upgrade build && python -m build"
dist_path = "dist/"
upload_to_vcs_release = true
upload_to_repository = false
remove_dist = false
commit_version_number = true
commit_message = "chore(release): {version}\n\nAutomatically generated by python-semantic-release"
tag_format = "v{version}"

[tool.semantic_release.branches.main]
match = "main"
prerelease = false

[tool.semantic_release.changelog]
exclude_commit_patterns = []

[tool.semantic_release.commit_parser_options]
allowed_tags = ["build", "chore", "ci", "docs", "feat", "fix", "perf", "style", "refactor", "test"]
minor_tags = ["feat"]
patch_tags = ["fix", "perf"]

[tool.semantic_release.remote.token]
env = "GH_TOKEN"

[build-system]
requires = ["setuptools>=45", "wheel", "setuptools_scm[toml]>=6.2"]
build-backend = "setuptools.build_meta"<|MERGE_RESOLUTION|>--- conflicted
+++ resolved
@@ -1,12 +1,7 @@
 # Modified by Martin (Feng) on 2025-10-21. See NOTICE for details.
 [project]
-<<<<<<< HEAD
 name = "martin-mcp-server"
-version = "1.0.3"
-=======
-name = "zen-mcp-server"
 version = "9.1.3"
->>>>>>> 4d3d177d
 description = "AI-powered MCP server with multiple model providers"
 requires-python = ">=3.9"
 dependencies = [
@@ -71,7 +66,7 @@
 use_parentheses = true
 ensure_newline_before_comments = true
 line_length = 120
-skip_glob = ["venv/*", ".venv/*", ".zen_venv/*", ".martin_venv/*"]
+skip_glob = ["venv/*", ".venv/*", ".zen_venv/*"]
 
 [tool.ruff]
 target-version = "py39"
