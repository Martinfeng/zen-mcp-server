--- conflicted
+++ resolved
@@ -14,11 +14,7 @@
 # These values are used in server responses and for tracking releases
 # IMPORTANT: This is the single source of truth for version and author info
 # Semantic versioning: MAJOR.MINOR.PATCH
-<<<<<<< HEAD
-__version__ = "1.0.3"
-=======
 __version__ = "9.1.3"
->>>>>>> 4d3d177d
 # Last update date in ISO format
 __updated__ = "2025-10-22"
 # Primary maintainer
