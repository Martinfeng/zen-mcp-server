"""
Test cases for uvx support and environment handling.
"""

import os
import sys
import tempfile
from pathlib import Path
from unittest import mock

import pytest


class TestUvxEnvironmentHandling:
    """Test uvx-specific environment handling features."""

    def test_dotenv_import_success(self):
        """Test that dotenv is imported successfully when available."""
        # Mock successful dotenv import
        mock_load = mock.MagicMock()
        mock_values = mock.MagicMock(return_value={})
        fake_dotenv = mock.MagicMock(load_dotenv=mock_load, dotenv_values=mock_values)

        with mock.patch.dict("sys.modules", {"dotenv": fake_dotenv}):
            if "utils.env" in sys.modules:
                del sys.modules["utils.env"]
            if "server" in sys.modules:
                del sys.modules["server"]

            import importlib

            import utils.env as env_config

            with tempfile.NamedTemporaryFile("w", delete=False) as tmp_env:
                temp_env_path = Path(tmp_env.name)
                tmp_env.write("PAL_MCP_FORCE_ENV_OVERRIDE=false\n")

            try:
                importlib.reload(env_config)
                env_config._ENV_PATH = temp_env_path
                env_config.reload_env()
                import server  # noqa: F401

                assert mock_load.call_count >= 1
                _, kwargs = mock_load.call_args
                assert "dotenv_path" in kwargs
            finally:
                temp_env_path.unlink(missing_ok=True)

    def test_dotenv_import_failure_graceful_handling(self):
        """Test that ImportError for dotenv is handled gracefully (uvx scenario)."""
        # Mock only the dotenv import to fail
        original_import = __builtins__["__import__"]

        def mock_import(name, *args, **kwargs):
            if name == "dotenv":
                raise ImportError("No module named 'dotenv'")
            return original_import(name, *args, **kwargs)

        with mock.patch("builtins.__import__", side_effect=mock_import):
            # This should not raise an exception when trying to import dotenv
            try:
                from dotenv import load_dotenv  # noqa: F401

                pytest.fail("Should have raised ImportError for dotenv")
            except ImportError:
                # Expected behavior - ImportError should be caught gracefully in server.py
                pass

    def test_env_file_path_resolution(self):
        """Test that .env file path is correctly resolved relative to server.py."""
        import server

        # Test that the server module correctly resolves .env path
        script_dir = Path(server.__file__).parent
        expected_env_file = script_dir / ".env"

        # The logic should create a path relative to server.py
        assert expected_env_file.name == ".env"
        assert expected_env_file.parent == script_dir

    def test_environment_variables_still_work_without_dotenv(self):
        """Test that environment variables work even when dotenv is not available."""
        # Set a test environment variable
        test_key = "TEST_PAL_MCP_VAR"
        test_value = "test_value_123"

        with mock.patch.dict(os.environ, {test_key: test_value}):
            # Environment variable should still be accessible regardless of dotenv
            assert os.getenv(test_key) == test_value

    def test_dotenv_graceful_fallback_behavior(self):
        """Test the actual graceful fallback behavior in server module."""
        # Test that server module handles missing dotenv gracefully
        # This is tested by the fact that the server can be imported even if dotenv fails
        import server

        # If we can import server, the graceful handling works
        assert hasattr(server, "run")

        # Test that environment variables still work
        test_key = "TEST_FALLBACK_VAR"
        test_value = "fallback_test_123"

        with mock.patch.dict(os.environ, {test_key: test_value}):
            assert os.getenv(test_key) == test_value


class TestUvxProjectConfiguration:
    """Test uvx-specific project configuration features."""

    def test_pyproject_toml_has_required_uvx_fields(self):
        """Test that pyproject.toml has all required fields for uvx support."""
        try:
            import tomllib
        except ImportError:
            # tomllib is only available in Python 3.11+
            # For older versions, use tomli or skip the test
            try:
                import tomli as tomllib
            except ImportError:
                pytest.skip("tomllib/tomli not available for TOML parsing")

        pyproject_path = Path(__file__).parent.parent / "pyproject.toml"
        assert pyproject_path.exists(), "pyproject.toml should exist"

        with open(pyproject_path, "rb") as f:
            pyproject_data = tomllib.load(f)

        # Check required uvx fields
        assert "project" in pyproject_data
        project = pyproject_data["project"]

        # Essential fields for uvx
        assert "name" in project
<<<<<<< HEAD
        assert project["name"] == "martin-mcp-server"
=======
        assert project["name"] == "pal-mcp-server"
>>>>>>> 5c3dd75c
        assert "dependencies" in project
        assert "requires-python" in project

        # Script entry point for uvx
        assert "scripts" in project
<<<<<<< HEAD
        assert "martin-mcp-server" in project["scripts"]
        assert project["scripts"]["martin-mcp-server"] == "server:run"
=======
        assert "pal-mcp-server" in project["scripts"]
        assert project["scripts"]["pal-mcp-server"] == "server:run"
>>>>>>> 5c3dd75c

    def test_pyproject_dependencies_match_requirements(self):
        """Test that pyproject.toml dependencies align with requirements.txt."""
        try:
            import tomllib
        except ImportError:
            # tomllib is only available in Python 3.11+
            try:
                import tomli as tomllib
            except ImportError:
                pytest.skip("tomllib/tomli not available for TOML parsing")

        # Read pyproject.toml
        pyproject_path = Path(__file__).parent.parent / "pyproject.toml"
        with open(pyproject_path, "rb") as f:
            pyproject_data = tomllib.load(f)

        pyproject_deps = set(pyproject_data["project"]["dependencies"])

        # Read requirements.txt
        requirements_path = Path(__file__).parent.parent / "requirements.txt"
        if requirements_path.exists():
            # Note: We primarily validate pyproject.toml has core dependencies
            # requirements.txt might have additional dev dependencies

            # Core dependencies should be present in both
            core_packages = {"mcp", "openai", "google-genai", "pydantic", "python-dotenv"}

            for pkg in core_packages:
                pyproject_has = any(pkg in dep for dep in pyproject_deps)

                assert pyproject_has, f"{pkg} should be in pyproject.toml dependencies"
                # requirements.txt might have additional dev dependencies

    def test_uvx_entry_point_callable(self):
        """Test that the uvx entry point (server:run) is callable."""
        import server

        # The entry point should reference a callable function
        assert hasattr(server, "run"), "server module should have a 'run' function"
        assert callable(server.run), "server.run should be callable"<|MERGE_RESOLUTION|>--- conflicted
+++ resolved
@@ -133,23 +133,14 @@
 
         # Essential fields for uvx
         assert "name" in project
-<<<<<<< HEAD
-        assert project["name"] == "martin-mcp-server"
-=======
         assert project["name"] == "pal-mcp-server"
->>>>>>> 5c3dd75c
         assert "dependencies" in project
         assert "requires-python" in project
 
         # Script entry point for uvx
         assert "scripts" in project
-<<<<<<< HEAD
-        assert "martin-mcp-server" in project["scripts"]
-        assert project["scripts"]["martin-mcp-server"] == "server:run"
-=======
         assert "pal-mcp-server" in project["scripts"]
         assert project["scripts"]["pal-mcp-server"] == "server:run"
->>>>>>> 5c3dd75c
 
     def test_pyproject_dependencies_match_requirements(self):
         """Test that pyproject.toml dependencies align with requirements.txt."""
