<<<<<<< HEAD
# Martin's Zen MCP Server Fork
=======
# PAL MCP: Many Workflows. One Context.
>>>>>>> 5c3dd75c

> A enhanced fork of [Zen MCP Server](https://github.com/BeehiveInnovations/zen-mcp-server) by Beehive Innovations

<<<<<<< HEAD
[![License](https://img.shields.io/badge/License-Apache%202.0-blue.svg)](LICENSE)
[![Version](https://img.shields.io/badge/version-1.2.0-green.svg)](https://github.com/Martinfeng/zen-mcp-server)
[![Upstream](https://img.shields.io/badge/upstream-v9.4.0-blue.svg)](https://github.com/BeehiveInnovations/zen-mcp-server)
=======
  <em>Your AI's PAL – a Provider Abstraction Layer</em><br />
  <sub><a href="docs/name-change.md">Formerly known as Zen MCP</a></sub>

  [PAL in action](https://github.com/user-attachments/assets/0d26061e-5f21-4ab1-b7d0-f883ddc2c3da)
>>>>>>> 5c3dd75c

English | [简体中文](README_ZH.md)

## 📌 About This Fork

This is a **technical fork** of the excellent [Zen MCP Server](https://github.com/BeehiveInnovations/zen-mcp-server) project, with the following key enhancements:

### 🎯 Main Purposes

1. **Package Name Isolation** - Renamed to `martin-mcp-server` to avoid conflicts when installing alongside the original package
2. **Custom Base URL Support** - Added flexible endpoint configuration for enterprise/proxy environments
3. **Model Validation Bypass** - Use any model name with custom endpoints (Ollama, vLLM, self-hosted)

### ✨ Key Enhancements

#### 1. Custom Base URL Support 🌐

Configure custom API endpoints via environment variables without code changes:

```bash
<<<<<<< HEAD
# Use API proxy or enterprise gateway
OPENAI_BASE_URL=https://your-proxy.com/v1
=======
# Codex spawns Codex subagent for isolated code review in fresh context
clink with codex codereviewer to audit auth module for security issues
# Subagent reviews in isolation, returns final report without cluttering your context as codex reads each file and walks the directory structure

# Consensus from different AI models → Implementation handoff with full context preservation between tools
Use consensus with gpt-5 and gemini-pro to decide: dark mode or offline support next
Continue with clink gemini - implement the recommended feature
# Gemini receives full debate context and starts coding immediately
```

👉 **[Learn more about clink](docs/tools/clink.md)**

---

## Why PAL MCP?

**Why rely on one AI model when you can orchestrate them all?**

A Model Context Protocol server that supercharges tools like [Claude Code](https://www.anthropic.com/claude-code), [Codex CLI](https://developers.openai.com/codex/cli), and IDE clients such
as [Cursor](https://cursor.com) or the [Claude Dev VS Code extension](https://marketplace.visualstudio.com/items?itemName=Anthropic.claude-vscode). **PAL MCP connects your favorite AI tool
to multiple AI models** for enhanced code analysis, problem-solving, and collaborative development.

### True AI Collaboration with Conversation Continuity

PAL supports **conversation threading** so your CLI can **discuss ideas with multiple AI models, exchange reasoning, get second opinions, and even run collaborative debates between models** to help you reach deeper insights and better solutions.

Your CLI always stays in control but gets perspectives from the best AI for each subtask. Context carries forward seamlessly across tools and models, enabling complex workflows like: code reviews with multiple models → automated planning → implementation → pre-commit validation.

> **You're in control.** Your CLI of choice orchestrates the AI team, but you decide the workflow. Craft powerful prompts that bring in Gemini Pro, GPT 5, Flash, or local offline models exactly when needed.

<details>
<summary><b>Reasons to Use PAL MCP</b></summary>

A typical workflow with Claude Code as an example:

1. **Multi-Model Orchestration** - Claude coordinates with Gemini Pro, O3, GPT-5, and 50+ other models to get the best analysis for each task

2. **Context Revival Magic** - Even after Claude's context resets, continue conversations seamlessly by having other models "remind" Claude of the discussion

3. **Guided Workflows** - Enforces systematic investigation phases that prevent rushed analysis and ensure thorough code examination

4. **Extended Context Windows** - Break Claude's limits by delegating to Gemini (1M tokens) or O3 (200K tokens) for massive codebases

5. **True Conversation Continuity** - Full context flows across tools and models - Gemini remembers what O3 said 10 steps ago
>>>>>>> 5c3dd75c

# Use local Ollama
OPENAI_BASE_URL=http://localhost:11434/v1
OPENAI_API_KEY=dummy

# Other providers
XAI_BASE_URL=https://your-xai-gateway.com/v1
DIAL_BASE_URL=https://your-dial-endpoint.com
GEMINI_BASE_URL=https://your-gemini-endpoint.com
```

**Use Cases:**
- 🏢 Enterprise API gateways
- 🌍 Regional endpoints
- 🔒 API proxies and rate limiters
- 🏠 Local model servers (Ollama, vLLM)
- 🧪 Development/testing environments
- 🔧 Custom Gemini-compatible endpoints

#### 2. Unrestricted Model Names 🔓

When using custom base URLs, **any model name is allowed** - no need to register in `conf/openai_models.json` or `conf/gemini_models.json`:

```bash
# Example: Use Ollama with any local model
OPENAI_BASE_URL=http://localhost:11434/v1
OPENAI_API_KEY=dummy
DEFAULT_MODEL=llama3.2  # ✅ Works! No registry needed

# Or use custom Gemini endpoint
GEMINI_BASE_URL=http://localhost:8088/v1
GEMINI_API_KEY=dummy
DEFAULT_MODEL=gemini-3.0-pro  # ✅ Any Gemini model!

# Or qwen, mistral, deepseek, etc.
DEFAULT_MODEL=qwen2.5-coder
```

<<<<<<< HEAD
**Benefits:**
- ✅ Use local models instantly
- ✅ Test custom models without configuration files
- ✅ Support bleeding-edge models before they're in the registry
- ✅ Work with self-hosted OpenAI/Gemini-compatible endpoints
=======
> **Remember:** Claude stays in full control — but **YOU** call the shots.
> PAL is designed to have Claude engage other models only when needed — and to follow through with meaningful back-and-forth.
> **You're** the one who crafts the powerful prompt that makes Claude bring in Gemini, Flash, O3 — or fly solo.
> You're the guide. The prompter. The puppeteer.
> #### You are the AI - **Actually Intelligent**.
</details>
>>>>>>> 5c3dd75c

#### 3. Non-Invasive Implementation 🎨

All enhancements are implemented via `martin_patches.py` using monkey patching:
- ✅ Minimal changes to original codebase (only 3 lines in `server.py`)
- ✅ Easy to sync with upstream updates
- ✅ Can be disabled by removing the import
- ✅ All original functionality preserved

---

## 📖 What is Zen MCP Server?

**Zen MCP** is a Model Context Protocol (MCP) server that connects AI tools like Claude Code, Codex CLI, and Cursor to **multiple AI models** for enhanced development workflows.

### Core Features (from Upstream)

- 🤖 **Multi-Model Orchestration** - Coordinate Gemini, OpenAI, Anthropic, local models in one workflow
- 🔄 **Conversation Threading** - Context flows seamlessly across tools and models
- 🛠️ **Specialized Workflows** - Code review, debugging, planning, security audit, test generation
- 🧠 **Extended Thinking** - Deep analysis with Gemini Pro's extended thinking capability
- 📊 **CLI-to-CLI Bridge** - Launch Codex/Gemini/Claude subagents from within your CLI
- 🎯 **Smart Model Selection** - Automatic or manual model picking per task
- 🖼️ **Vision Support** - Analyze screenshots and diagrams
- 🏠 **Local Model Support** - Llama, Mistral, etc. for privacy and zero cost

👉 **[View upstream documentation](https://github.com/BeehiveInnovations/zen-mcp-server)** for full feature details, examples, and videos.

---

## 🚀 Quick Start

### Installation

```bash
<<<<<<< HEAD
# Clone this fork
git clone https://github.com/Martinfeng/zen-mcp-server.git
cd zen-mcp-server
=======
git clone https://github.com/BeehiveInnovations/pal-mcp-server.git
cd pal-mcp-server
>>>>>>> 5c3dd75c

# Run setup (creates virtual environment, installs dependencies, configures MCP)
./run-server.sh

<<<<<<< HEAD
# Follow the prompts to configure API keys
```

### Basic Configuration
=======
**Option B: Instant Setup with [uvx](https://docs.astral.sh/uv/getting-started/installation/)**
```json
// Add to ~/.claude/settings.json or .mcp.json
// Don't forget to add your API keys under env
{
  "mcpServers": {
    "pal": {
      "command": "bash",
      "args": ["-c", "for p in $(which uvx 2>/dev/null) $HOME/.local/bin/uvx /opt/homebrew/bin/uvx /usr/local/bin/uvx uvx; do [ -x \"$p\" ] && exec \"$p\" --from git+https://github.com/BeehiveInnovations/pal-mcp-server.git pal-mcp-server; done; echo 'uvx not found' >&2; exit 1"],
      "env": {
        "PATH": "/usr/local/bin:/usr/bin:/bin:/opt/homebrew/bin:~/.local/bin",
        "GEMINI_API_KEY": "your-key-here",
        "DISABLED_TOOLS": "analyze,refactor,testgen,secaudit,docgen,tracer",
        "DEFAULT_MODEL": "auto"
      }
    }
  }
}
```

**3. Start Using!**
```
"Use pal to analyze this code for security issues with gemini pro"
"Debug this error with o3 and then get flash to suggest optimizations"
"Plan the migration strategy with pal, get consensus from multiple models"
"clink with cli_name=\"gemini\" role=\"planner\" to draft a phased rollout plan"
```

👉 **[Complete Setup Guide](docs/getting-started.md)** with detailed installation, configuration for Gemini / Codex / Qwen, and troubleshooting
👉 **[Cursor & VS Code Setup](docs/getting-started.md#ide-clients)** for IDE integration instructions
📺 **[Watch tools in action](#-watch-tools-in-action)** to see real-world examples

## Provider Configuration

PAL activates any provider that has credentials in your `.env`. See `.env.example` for deeper customization.

## Core Tools

> **Note:** Each tool comes with its own multi-step workflow, parameters, and descriptions that consume valuable context window space even when not in use. To optimize performance, some tools are disabled by default. See [Tool Configuration](#tool-configuration) below to enable them.

**Collaboration & Planning** *(Enabled by default)*
- **[`clink`](docs/tools/clink.md)** - Bridge requests to external AI CLIs (Gemini planner, codereviewer, etc.)
- **[`chat`](docs/tools/chat.md)** - Brainstorm ideas, get second opinions, validate approaches. With capable models (GPT-5 Pro, Gemini 3.0 Pro), generates complete code / implementation
- **[`thinkdeep`](docs/tools/thinkdeep.md)** - Extended reasoning, edge case analysis, alternative perspectives
- **[`planner`](docs/tools/planner.md)** - Break down complex projects into structured, actionable plans
- **[`consensus`](docs/tools/consensus.md)** - Get expert opinions from multiple AI models with stance steering
>>>>>>> 5c3dd75c

Edit `.env` file:

```bash
# Required: At least one AI provider
GEMINI_API_KEY=your_gemini_key
OPENAI_API_KEY=your_openai_key

<<<<<<< HEAD
# Optional: Custom endpoint (Martin's enhancement)
OPENAI_BASE_URL=http://localhost:11434/v1  # For Ollama

# Model selection
DEFAULT_MODEL=auto  # Let Claude pick the best model
# Or specify: gemini-2.5-pro, gpt-5, o3, llama3.2, etc.
=======
# To enable ALL tools
DISABLED_TOOLS=
```

**Option 2: Configure in MCP settings**
```json
// In ~/.claude/settings.json or .mcp.json
{
  "mcpServers": {
    "pal": {
      "env": {
        // Tool configuration
        "DISABLED_TOOLS": "refactor,testgen,secaudit,docgen,tracer",
        "DEFAULT_MODEL": "pro",
        "DEFAULT_THINKING_MODE_THINKDEEP": "high",
        
        // API configuration
        "GEMINI_API_KEY": "your-gemini-key",
        "OPENAI_API_KEY": "your-openai-key",
        "OPENROUTER_API_KEY": "your-openrouter-key",
        
        // Logging and performance
        "LOG_LEVEL": "INFO",
        "CONVERSATION_TIMEOUT_HOURS": "6",
        "MAX_CONVERSATION_TURNS": "50"
      }
    }
  }
}
```

**Option 3: Enable all tools**
```json
// Remove or empty the DISABLED_TOOLS to enable everything
{
  "mcpServers": {
    "pal": {
      "env": {
        "DISABLED_TOOLS": ""
      }
    }
  }
}
>>>>>>> 5c3dd75c
```

### Usage with Claude Code

```bash
# Multi-model code review
codereview this PR using gemini-pro and o3

# Debug with extended thinking
debug this authentication issue with gemini-pro using extended thinking

# Plan implementation with multiple perspectives
use consensus with gpt-5 and gemini-pro to decide the architecture approach

# Local model (if using custom base URL)
chat with llama3.2 - analyze this code for security issues
```

<<<<<<< HEAD
### Usage with Ollama (Local Models)
=======
[PAL Consensus Debate](https://github.com/user-attachments/assets/76a23dd5-887a-4382-9cf0-642f5cf6219e)
>>>>>>> 5c3dd75c

```bash
# 1. Install and start Ollama
ollama serve

# 2. Pull a model
ollama pull llama3.2

# 3. Configure .env
OPENAI_BASE_URL=http://localhost:11434/v1
OPENAI_API_KEY=dummy
DEFAULT_MODEL=llama3.2

# 4. Use it!
# Now all Zen MCP tools work with your local model - completely free!
```

---

## 🔄 Syncing with Upstream

<<<<<<< HEAD
This fork stays synchronized with the upstream Zen MCP Server:

```bash
# Automatic sync (recommended)
./sync-upstream.sh

# Manual sync
git fetch upstream
git merge upstream/main
```

The sync script automatically:
- ✅ Merges upstream updates
- ✅ Preserves package name (`martin-mcp-server`)
- ✅ Maintains custom patches (`martin_patches.py`)
- ✅ Detects and helps resolve conflicts
=======
**Without PAL - outdated APIs:**

[API without PAL](https://github.com/user-attachments/assets/01a79dc9-ad16-4264-9ce1-76a56c3580ee)

**With PAL - current APIs:**

[API with PAL](https://github.com/user-attachments/assets/5c847326-4b66-41f7-8f30-f380453dce22)
>>>>>>> 5c3dd75c

---

## 📚 Documentation

<<<<<<< HEAD
### Fork-Specific Docs
- [FORK_INFO.md](FORK_INFO.md) - Detailed fork information and sync procedures
- [NOTICE](NOTICE) - Apache 2.0 license notice and attribution

### Upstream Docs (Full Features)
- [Getting Started](https://github.com/BeehiveInnovations/zen-mcp-server/blob/main/docs/getting-started.md)
- [Configuration Guide](https://github.com/BeehiveInnovations/zen-mcp-server/blob/main/docs/configuration.md)
- [Tool Documentation](https://github.com/BeehiveInnovations/zen-mcp-server/tree/main/docs/tools)
- [Advanced Usage](https://github.com/BeehiveInnovations/zen-mcp-server/blob/main/docs/advanced-usage.md)

---

## 🛠️ Technical Details
=======
**Without PAL:**

![without_pal@2x](https://github.com/user-attachments/assets/64f3c9fb-7ca9-4876-b687-25e847edfd87)

**With PAL:**

![with_pal@2x](https://github.com/user-attachments/assets/9d72f444-ba53-4ab1-83e5-250062c6ee70)
>>>>>>> 5c3dd75c

### Changes from Upstream

| Component | Original | This Fork | Purpose |
|-----------|----------|-----------|---------|
| Package Name | `zen-mcp-server` | `martin-mcp-server` | Avoid installation conflicts |
| Virtual Env | `.zen_venv` | `.martin_venv` | Workspace isolation |
| Custom Patches | ❌ | ✅ `martin_patches.py` | Base URL & model flexibility |
| Model Validation | Strict registry check | Bypassed with custom URLs | Support any model name |

### Files Modified

```
server.py              # 3 lines: import martin_patches
pyproject.toml         # Package name change
run-server.sh          # Virtual env name change
martin_patches.py      # NEW: Custom functionality
NOTICE                 # NEW: Apache 2.0 attribution
FORK_INFO.md          # NEW: Fork documentation
```

All other files remain synced with upstream.

---

## 🤝 Credits

**Original Project:** [Zen MCP Server](https://github.com/BeehiveInnovations/zen-mcp-server)
**Original Author:** Fahad Gilani @ [Beehive Innovations](https://github.com/BeehiveInnovations)
**License:** Apache License 2.0

This fork is a **derivative work** that adds minor enhancements while preserving all original functionality. All credit for the core project goes to the upstream authors.

---

## 📄 License

Apache License 2.0 - See [LICENSE](LICENSE)

This project includes modifications to the original Zen MCP Server. See [NOTICE](NOTICE) for full attribution.

---

## 🔗 Links

- **This Fork:** https://github.com/Martinfeng/zen-mcp-server
- **Upstream Project:** https://github.com/BeehiveInnovations/zen-mcp-server
- **Issue Tracker:** https://github.com/Martinfeng/zen-mcp-server/issues
- **Upstream Issues:** https://github.com/BeehiveInnovations/zen-mcp-server/issues

---

## ⚠️ Disclaimer

<<<<<<< HEAD
This is a **technical fork for personal use**, not a competing or replacement project. For the official, fully-supported version, please use the [upstream Zen MCP Server](https://github.com/BeehiveInnovations/zen-mcp-server).
=======
[![Star History Chart](https://api.star-history.com/svg?repos=BeehiveInnovations/pal-mcp-server&type=Date)](https://www.star-history.com/#BeehiveInnovations/pal-mcp-server&Date)
>>>>>>> 5c3dd75c
<|MERGE_RESOLUTION|>--- conflicted
+++ resolved
@@ -1,27 +1,16 @@
-<<<<<<< HEAD
-# Martin's Zen MCP Server Fork
-=======
-# PAL MCP: Many Workflows. One Context.
->>>>>>> 5c3dd75c
-
-> A enhanced fork of [Zen MCP Server](https://github.com/BeehiveInnovations/zen-mcp-server) by Beehive Innovations
-
-<<<<<<< HEAD
+# Martin's PAL MCP Server Fork
+
+> A enhanced fork of [PAL MCP Server](https://github.com/BeehiveInnovations/pal-mcp-server) (formerly Zen MCP Server) by Beehive Innovations
+
 [![License](https://img.shields.io/badge/License-Apache%202.0-blue.svg)](LICENSE)
-[![Version](https://img.shields.io/badge/version-1.2.0-green.svg)](https://github.com/Martinfeng/zen-mcp-server)
-[![Upstream](https://img.shields.io/badge/upstream-v9.4.0-blue.svg)](https://github.com/BeehiveInnovations/zen-mcp-server)
-=======
-  <em>Your AI's PAL – a Provider Abstraction Layer</em><br />
-  <sub><a href="docs/name-change.md">Formerly known as Zen MCP</a></sub>
-
-  [PAL in action](https://github.com/user-attachments/assets/0d26061e-5f21-4ab1-b7d0-f883ddc2c3da)
->>>>>>> 5c3dd75c
+[![Version](https://img.shields.io/badge/version-9.4.2-green.svg)](https://github.com/Martinfeng/zen-mcp-server)
+[![Upstream](https://img.shields.io/badge/upstream-v9.4.2-blue.svg)](https://github.com/BeehiveInnovations/pal-mcp-server)
 
 English | [简体中文](README_ZH.md)
 
 ## 📌 About This Fork
 
-This is a **technical fork** of the excellent [Zen MCP Server](https://github.com/BeehiveInnovations/zen-mcp-server) project, with the following key enhancements:
+This is a **technical fork** of the excellent [PAL MCP Server](https://github.com/BeehiveInnovations/pal-mcp-server) (formerly Zen MCP Server) project, with the following key enhancements:
 
 ### 🎯 Main Purposes
 
@@ -36,55 +25,8 @@
 Configure custom API endpoints via environment variables without code changes:
 
 ```bash
-<<<<<<< HEAD
 # Use API proxy or enterprise gateway
 OPENAI_BASE_URL=https://your-proxy.com/v1
-=======
-# Codex spawns Codex subagent for isolated code review in fresh context
-clink with codex codereviewer to audit auth module for security issues
-# Subagent reviews in isolation, returns final report without cluttering your context as codex reads each file and walks the directory structure
-
-# Consensus from different AI models → Implementation handoff with full context preservation between tools
-Use consensus with gpt-5 and gemini-pro to decide: dark mode or offline support next
-Continue with clink gemini - implement the recommended feature
-# Gemini receives full debate context and starts coding immediately
-```
-
-👉 **[Learn more about clink](docs/tools/clink.md)**
-
----
-
-## Why PAL MCP?
-
-**Why rely on one AI model when you can orchestrate them all?**
-
-A Model Context Protocol server that supercharges tools like [Claude Code](https://www.anthropic.com/claude-code), [Codex CLI](https://developers.openai.com/codex/cli), and IDE clients such
-as [Cursor](https://cursor.com) or the [Claude Dev VS Code extension](https://marketplace.visualstudio.com/items?itemName=Anthropic.claude-vscode). **PAL MCP connects your favorite AI tool
-to multiple AI models** for enhanced code analysis, problem-solving, and collaborative development.
-
-### True AI Collaboration with Conversation Continuity
-
-PAL supports **conversation threading** so your CLI can **discuss ideas with multiple AI models, exchange reasoning, get second opinions, and even run collaborative debates between models** to help you reach deeper insights and better solutions.
-
-Your CLI always stays in control but gets perspectives from the best AI for each subtask. Context carries forward seamlessly across tools and models, enabling complex workflows like: code reviews with multiple models → automated planning → implementation → pre-commit validation.
-
-> **You're in control.** Your CLI of choice orchestrates the AI team, but you decide the workflow. Craft powerful prompts that bring in Gemini Pro, GPT 5, Flash, or local offline models exactly when needed.
-
-<details>
-<summary><b>Reasons to Use PAL MCP</b></summary>
-
-A typical workflow with Claude Code as an example:
-
-1. **Multi-Model Orchestration** - Claude coordinates with Gemini Pro, O3, GPT-5, and 50+ other models to get the best analysis for each task
-
-2. **Context Revival Magic** - Even after Claude's context resets, continue conversations seamlessly by having other models "remind" Claude of the discussion
-
-3. **Guided Workflows** - Enforces systematic investigation phases that prevent rushed analysis and ensure thorough code examination
-
-4. **Extended Context Windows** - Break Claude's limits by delegating to Gemini (1M tokens) or O3 (200K tokens) for massive codebases
-
-5. **True Conversation Continuity** - Full context flows across tools and models - Gemini remembers what O3 said 10 steps ago
->>>>>>> 5c3dd75c
 
 # Use local Ollama
 OPENAI_BASE_URL=http://localhost:11434/v1
@@ -123,20 +65,11 @@
 DEFAULT_MODEL=qwen2.5-coder
 ```
 
-<<<<<<< HEAD
 **Benefits:**
 - ✅ Use local models instantly
 - ✅ Test custom models without configuration files
 - ✅ Support bleeding-edge models before they're in the registry
 - ✅ Work with self-hosted OpenAI/Gemini-compatible endpoints
-=======
-> **Remember:** Claude stays in full control — but **YOU** call the shots.
-> PAL is designed to have Claude engage other models only when needed — and to follow through with meaningful back-and-forth.
-> **You're** the one who crafts the powerful prompt that makes Claude bring in Gemini, Flash, O3 — or fly solo.
-> You're the guide. The prompter. The puppeteer.
-> #### You are the AI - **Actually Intelligent**.
-</details>
->>>>>>> 5c3dd75c
 
 #### 3. Non-Invasive Implementation 🎨
 
@@ -163,7 +96,7 @@
 - 🖼️ **Vision Support** - Analyze screenshots and diagrams
 - 🏠 **Local Model Support** - Llama, Mistral, etc. for privacy and zero cost
 
-👉 **[View upstream documentation](https://github.com/BeehiveInnovations/zen-mcp-server)** for full feature details, examples, and videos.
+👉 **[View upstream documentation](https://github.com/BeehiveInnovations/pal-mcp-server)** for full feature details, examples, and videos.
 
 ---
 
@@ -172,71 +105,17 @@
 ### Installation
 
 ```bash
-<<<<<<< HEAD
 # Clone this fork
 git clone https://github.com/Martinfeng/zen-mcp-server.git
 cd zen-mcp-server
-=======
-git clone https://github.com/BeehiveInnovations/pal-mcp-server.git
-cd pal-mcp-server
->>>>>>> 5c3dd75c
 
 # Run setup (creates virtual environment, installs dependencies, configures MCP)
 ./run-server.sh
 
-<<<<<<< HEAD
 # Follow the prompts to configure API keys
 ```
 
 ### Basic Configuration
-=======
-**Option B: Instant Setup with [uvx](https://docs.astral.sh/uv/getting-started/installation/)**
-```json
-// Add to ~/.claude/settings.json or .mcp.json
-// Don't forget to add your API keys under env
-{
-  "mcpServers": {
-    "pal": {
-      "command": "bash",
-      "args": ["-c", "for p in $(which uvx 2>/dev/null) $HOME/.local/bin/uvx /opt/homebrew/bin/uvx /usr/local/bin/uvx uvx; do [ -x \"$p\" ] && exec \"$p\" --from git+https://github.com/BeehiveInnovations/pal-mcp-server.git pal-mcp-server; done; echo 'uvx not found' >&2; exit 1"],
-      "env": {
-        "PATH": "/usr/local/bin:/usr/bin:/bin:/opt/homebrew/bin:~/.local/bin",
-        "GEMINI_API_KEY": "your-key-here",
-        "DISABLED_TOOLS": "analyze,refactor,testgen,secaudit,docgen,tracer",
-        "DEFAULT_MODEL": "auto"
-      }
-    }
-  }
-}
-```
-
-**3. Start Using!**
-```
-"Use pal to analyze this code for security issues with gemini pro"
-"Debug this error with o3 and then get flash to suggest optimizations"
-"Plan the migration strategy with pal, get consensus from multiple models"
-"clink with cli_name=\"gemini\" role=\"planner\" to draft a phased rollout plan"
-```
-
-👉 **[Complete Setup Guide](docs/getting-started.md)** with detailed installation, configuration for Gemini / Codex / Qwen, and troubleshooting
-👉 **[Cursor & VS Code Setup](docs/getting-started.md#ide-clients)** for IDE integration instructions
-📺 **[Watch tools in action](#-watch-tools-in-action)** to see real-world examples
-
-## Provider Configuration
-
-PAL activates any provider that has credentials in your `.env`. See `.env.example` for deeper customization.
-
-## Core Tools
-
-> **Note:** Each tool comes with its own multi-step workflow, parameters, and descriptions that consume valuable context window space even when not in use. To optimize performance, some tools are disabled by default. See [Tool Configuration](#tool-configuration) below to enable them.
-
-**Collaboration & Planning** *(Enabled by default)*
-- **[`clink`](docs/tools/clink.md)** - Bridge requests to external AI CLIs (Gemini planner, codereviewer, etc.)
-- **[`chat`](docs/tools/chat.md)** - Brainstorm ideas, get second opinions, validate approaches. With capable models (GPT-5 Pro, Gemini 3.0 Pro), generates complete code / implementation
-- **[`thinkdeep`](docs/tools/thinkdeep.md)** - Extended reasoning, edge case analysis, alternative perspectives
-- **[`planner`](docs/tools/planner.md)** - Break down complex projects into structured, actionable plans
-- **[`consensus`](docs/tools/consensus.md)** - Get expert opinions from multiple AI models with stance steering
->>>>>>> 5c3dd75c
 
 Edit `.env` file:
 
@@ -245,58 +124,12 @@
 GEMINI_API_KEY=your_gemini_key
 OPENAI_API_KEY=your_openai_key
 
-<<<<<<< HEAD
 # Optional: Custom endpoint (Martin's enhancement)
 OPENAI_BASE_URL=http://localhost:11434/v1  # For Ollama
 
 # Model selection
 DEFAULT_MODEL=auto  # Let Claude pick the best model
 # Or specify: gemini-2.5-pro, gpt-5, o3, llama3.2, etc.
-=======
-# To enable ALL tools
-DISABLED_TOOLS=
-```
-
-**Option 2: Configure in MCP settings**
-```json
-// In ~/.claude/settings.json or .mcp.json
-{
-  "mcpServers": {
-    "pal": {
-      "env": {
-        // Tool configuration
-        "DISABLED_TOOLS": "refactor,testgen,secaudit,docgen,tracer",
-        "DEFAULT_MODEL": "pro",
-        "DEFAULT_THINKING_MODE_THINKDEEP": "high",
-        
-        // API configuration
-        "GEMINI_API_KEY": "your-gemini-key",
-        "OPENAI_API_KEY": "your-openai-key",
-        "OPENROUTER_API_KEY": "your-openrouter-key",
-        
-        // Logging and performance
-        "LOG_LEVEL": "INFO",
-        "CONVERSATION_TIMEOUT_HOURS": "6",
-        "MAX_CONVERSATION_TURNS": "50"
-      }
-    }
-  }
-}
-```
-
-**Option 3: Enable all tools**
-```json
-// Remove or empty the DISABLED_TOOLS to enable everything
-{
-  "mcpServers": {
-    "pal": {
-      "env": {
-        "DISABLED_TOOLS": ""
-      }
-    }
-  }
-}
->>>>>>> 5c3dd75c
 ```
 
 ### Usage with Claude Code
@@ -315,11 +148,7 @@
 chat with llama3.2 - analyze this code for security issues
 ```
 
-<<<<<<< HEAD
 ### Usage with Ollama (Local Models)
-=======
-[PAL Consensus Debate](https://github.com/user-attachments/assets/76a23dd5-887a-4382-9cf0-642f5cf6219e)
->>>>>>> 5c3dd75c
 
 ```bash
 # 1. Install and start Ollama
@@ -341,7 +170,6 @@
 
 ## 🔄 Syncing with Upstream
 
-<<<<<<< HEAD
 This fork stays synchronized with the upstream Zen MCP Server:
 
 ```bash
@@ -358,43 +186,24 @@
 - ✅ Preserves package name (`martin-mcp-server`)
 - ✅ Maintains custom patches (`martin_patches.py`)
 - ✅ Detects and helps resolve conflicts
-=======
-**Without PAL - outdated APIs:**
-
-[API without PAL](https://github.com/user-attachments/assets/01a79dc9-ad16-4264-9ce1-76a56c3580ee)
-
-**With PAL - current APIs:**
-
-[API with PAL](https://github.com/user-attachments/assets/5c847326-4b66-41f7-8f30-f380453dce22)
->>>>>>> 5c3dd75c
 
 ---
 
 ## 📚 Documentation
 
-<<<<<<< HEAD
 ### Fork-Specific Docs
 - [FORK_INFO.md](FORK_INFO.md) - Detailed fork information and sync procedures
 - [NOTICE](NOTICE) - Apache 2.0 license notice and attribution
 
 ### Upstream Docs (Full Features)
-- [Getting Started](https://github.com/BeehiveInnovations/zen-mcp-server/blob/main/docs/getting-started.md)
-- [Configuration Guide](https://github.com/BeehiveInnovations/zen-mcp-server/blob/main/docs/configuration.md)
-- [Tool Documentation](https://github.com/BeehiveInnovations/zen-mcp-server/tree/main/docs/tools)
-- [Advanced Usage](https://github.com/BeehiveInnovations/zen-mcp-server/blob/main/docs/advanced-usage.md)
+- [Getting Started](https://github.com/BeehiveInnovations/pal-mcp-server/blob/main/docs/getting-started.md)
+- [Configuration Guide](https://github.com/BeehiveInnovations/pal-mcp-server/blob/main/docs/configuration.md)
+- [Tool Documentation](https://github.com/BeehiveInnovations/pal-mcp-server/tree/main/docs/tools)
+- [Advanced Usage](https://github.com/BeehiveInnovations/pal-mcp-server/blob/main/docs/advanced-usage.md)
 
 ---
 
 ## 🛠️ Technical Details
-=======
-**Without PAL:**
-
-![without_pal@2x](https://github.com/user-attachments/assets/64f3c9fb-7ca9-4876-b687-25e847edfd87)
-
-**With PAL:**
-
-![with_pal@2x](https://github.com/user-attachments/assets/9d72f444-ba53-4ab1-83e5-250062c6ee70)
->>>>>>> 5c3dd75c
 
 ### Changes from Upstream
 
@@ -422,7 +231,7 @@
 
 ## 🤝 Credits
 
-**Original Project:** [Zen MCP Server](https://github.com/BeehiveInnovations/zen-mcp-server)
+**Original Project:** [Zen MCP Server](https://github.com/BeehiveInnovations/pal-mcp-server)
 **Original Author:** Fahad Gilani @ [Beehive Innovations](https://github.com/BeehiveInnovations)
 **License:** Apache License 2.0
 
@@ -441,16 +250,12 @@
 ## 🔗 Links
 
 - **This Fork:** https://github.com/Martinfeng/zen-mcp-server
-- **Upstream Project:** https://github.com/BeehiveInnovations/zen-mcp-server
+- **Upstream Project:** https://github.com/BeehiveInnovations/pal-mcp-server
 - **Issue Tracker:** https://github.com/Martinfeng/zen-mcp-server/issues
-- **Upstream Issues:** https://github.com/BeehiveInnovations/zen-mcp-server/issues
+- **Upstream Issues:** https://github.com/BeehiveInnovations/pal-mcp-server/issues
 
 ---
 
 ## ⚠️ Disclaimer
 
-<<<<<<< HEAD
-This is a **technical fork for personal use**, not a competing or replacement project. For the official, fully-supported version, please use the [upstream Zen MCP Server](https://github.com/BeehiveInnovations/zen-mcp-server).
-=======
-[![Star History Chart](https://api.star-history.com/svg?repos=BeehiveInnovations/pal-mcp-server&type=Date)](https://www.star-history.com/#BeehiveInnovations/pal-mcp-server&Date)
->>>>>>> 5c3dd75c
+This is a **technical fork for personal use**, not a competing or replacement project. For the official, fully-supported version, please use the [upstream Zen MCP Server](https://github.com/BeehiveInnovations/pal-mcp-server).